--- conflicted
+++ resolved
@@ -46,18 +46,11 @@
     D = np.zeros(Nh)
     D[d] = 1
 
-<<<<<<< HEAD
     R = RiemannTheta(v / (2.0j * np.pi), -q / (2.0j * np.pi), epsilon=RTBM_precision)
     L = RiemannTheta(v / (2.0j * np.pi), -q / (2.0j * np.pi), derivs=[D], epsilon=RTBM_precision)
 
     """ ToDo: Check if not some factor is missing ... """
-          
-=======
-    
-    R = RiemannTheta(v / (2.0j * np.pi), -q / (2.0j * np.pi), prec=RTBM_precision)
-    L = RiemannTheta(v / (2.0j * np.pi), -q / (2.0j * np.pi), prec=RTBM_precision, derivs=[D])
-        
->>>>>>> 461b5ced
+
     return -L / R / (2.0j * np.pi)
 
 def gradient_log_theta_phaseI(v, q, d):
@@ -70,31 +63,31 @@
     D[d] = 1
 
     """ Restrict to unit lattice box """
-  
+
     re = np.divmod(v, q)
-    
-    R = RiemannTheta(re[1] / (2.0j * np.pi), -q / (2.0j * np.pi), prec=RTBM_precision)
-    L = RiemannTheta(re[1] / (2.0j * np.pi), -q / (2.0j * np.pi), prec=RTBM_precision, derivs=[D])
+
+    R = RiemannTheta(re[1] / (2.0j * np.pi), -q / (2.0j * np.pi), epsilon=RTBM_precision)
+    L = RiemannTheta(re[1] / (2.0j * np.pi), -q / (2.0j * np.pi), epsilon=RTBM_precision, derivs=[D])
 
     return (-L / R / (2.0j * np.pi)) - re[0].flatten()
 
 
 def hidden_expectations(v, bh, w, q):
     """ Implements E(h|v) for non-diagonal q
-        
+
         Returns [ E(h_1|v), E(h_2|v), ... ] in vectorized form (each E is an array for the vs)
-    """ 
+    """
     Nh = q.shape[0]
 
     vW = np.transpose(v).dot(w)
- 
+
     E = np.zeros((Nh,v.shape[1]), dtype=complex)
-    
+
     for i in range(0, Nh):
         E[i] = gradient_log_theta(vW + bh, q, i)
-        
+
     return E
-    
+
 def factorized_hidden_expectation(v, bh, w, q, phaseI=False):
     """ Implements E(h|v) in factorized form for q diagonal
         Note: Does not check if q is actual diagonal (for performance)
@@ -104,15 +97,15 @@
     Nh = q.shape[0]
 
     vW = np.transpose(v).dot(w)
- 
+
     E = np.zeros((Nh,v.shape[1]), dtype=complex)
-    
+
     for i in range(0, Nh):
         O = np.matrix([[q[i, i]]], dtype=np.complex)
-       
+
         if(phaseI==True):
             E[i] = gradient_log_theta_phaseI((vW[:, [i]] + bh[i]).real, O.real, 0)
         else:
-            E[i] = gradient_log_theta((vW[:, [i]] + bh[i]), O, 0) 
-    
+            E[i] = gradient_log_theta((vW[:, [i]] + bh[i]), O, 0)
+
     return E