# -*- coding: utf-8 -*-

from abc import ABCMeta, abstractmethod

import numpy as np
from mathtools import factorized_hidden_expectations,factorized_hidden_expectation_backprop
from riemann_theta.riemann_theta import RiemannTheta
from initializers import uniform, normal, glorot_uniform, glorot_normal, null
from activations import sigmoid, tanh
from rtbm import RTBM

import matplotlib.pyplot as plt


class Layer(object):
    """ Abstract class for a layer of a deep network """
    __metaclass__ = ABCMeta

    @abstractmethod
    def feedin(self, X, *grad_calc):
        pass

    @abstractmethod
    def get_parameters(self):
        pass

    @abstractmethod
    def set_parameters(self, params):
        pass

    @abstractmethod
    def size(self):
        pass

    @abstractmethod
    def get_bounds(self):
        pass

    def get_Nin(self):
        return self._Nin

    def get_Nout(self):
        return self._Nout

    def size(self):
        """ Returns total # parameters """
        return self._Np

    def set_bounds(self, param_bound):
        # Set bounds
        lower_bounds = [-param_bound for _ in range(self._Np)]
        upper_bounds = [ param_bound for _ in range(self._Np)]
        self._bounds = [lower_bounds, upper_bounds]
        
        
class NormAddLayer(Layer):
    """ Linearly combines inputs with outputs normalized by sum of weights """
    """ (no bias) """

    def __init__(self, Nin, Nout, param_bound=10):
        self._Nin = Nin
        self._Nout = Nout
        self._Np = self._Nout*self._Nin

        # Set paramter bounds
        self.set_bounds(param_bound)

        # Parameter init
        self._w = np.random.uniform(-param_bound, param_bound,(Nout,Nin)).astype(complex)


    def get_parameters(self):
        """ Returns the parameters as a flat array
            [w]
        """

        return self._w.flatten()

    def set_parameters(self, P):
        """ Set the matrices from flat input array P
            P = [w]
        """

        self._w = P.reshape(self._w.shape)

        return True

    def get_bounds(self):
        """Returns two arrays with min and max of each parameter for the GA"""

        return self._bounds


    def feedin(self, X, *grad_calc):
        """ Feeds in the data X and returns the output of the layer
            Note: Vectorized
        """

        S = np.sum(self._w,axis=1)
        O = self._w.dot(X)

        return np.divide(O, S[:, np.newaxis])



class Linear(Layer):
    """ Linear layer """
    def __init__(self, Nin, Nout, W_init=glorot_uniform(), B_init=null(), param_bound=10):
        self._Nin  = Nin
        self._Nout = Nout
        self._Np = Nin*Nout+Nout

        self.set_bounds(param_bound)

        # Parameter init
        self._w = W_init.getinit((Nout,Nin) ).astype(float)
        self._b = B_init.getinit((Nout,1) ).astype(float)

    

    def get_parameters(self):
        """ Returns the parameters as a flat array
            [b,w]
        """

        return np.concatenate((self._b.flatten(),self._w.flatten()))

    def get_gradients(self):
        """ Returns gradients as a flat array
            [b,w]
        """
        return np.concatenate((self._gradB.flatten(),self._gradW.flatten()))


    def feedin(self, X, grad_calc=False):
        """ Feeds in the data X and returns the output of the layer
            Note: Vectorized
        """
        if(grad_calc==True):
            self._X = X

        return self._w.dot(X)+self._b

    def backprop(self, E):
        """ Propagates the error E through the layer and stores gradient """

        # Mean bias gradient
        self._gradB = np.mean(E, axis=1,keepdims=True)

        # Mean weight gradient
        self._gradW = E.dot(self._X.T)/self._X.shape[1]

        # Propagate error
        return self._w.T.dot(E)


    def set_parameters(self, params):
        """ Set the matrices from flat input array P
            P = [b,w]
        """
        index = 0

        self._b = params[index:index+self._b.shape[0]].reshape(self._b.shape)
        index += self._b.shape[0]

        self._w = params[index:index+self._w.size].reshape(self._w.shape)

        return True


    def get_bounds(self):
        """Returns two arrays with min and max of each parameter for the GA"""
        return self._bounds



class NonLinear(Layer):
    """ Non-Linear layer """

    def __init__(self, Nin, Nout, activation=tanh, W_init=glorot_uniform(), B_init=null(), param_bound=10):
        self._Nin  = Nin
        self._Nout = Nout
        self._Np = Nin*Nout+Nout
        self._act = activation

        # Set bounds
        self.set_bounds(param_bound)
        
        # Parameter init
        self._w = W_init.getinit((Nout,Nin)).astype(float)
        self._b = B_init.getinit((Nout,1)).astype(float)

        
    def get_parameters(self):
        """ Returns the parameters as a flat array
            [b,w]
        """

        return np.concatenate((self._b.flatten(),self._w.flatten()))

    def get_gradients(self):
        """ Returns gradients as a flat array
            [b,w]
        """
        return np.concatenate((self._gradB.flatten(),self._gradW.flatten()))


    def feedin(self, X, grad_calc=False):
        """ Feeds in the data X and returns the output of the layer
            Note: Vectorized
        """
        # Calc linear map to activation ( X = previous outputs)
        L = self._w.dot(X)+self._b;
        
        # Calc and store activation grad
        if(grad_calc==True):
            self._pO = X
            self._D = self._act.gradient(L)

        return self._act.activation(L)

    def backprop(self, E):
        """ Propagates the error E through the layer and stores gradient """

        # Calc error at outputs
        Delta = np.multiply(self._D,E)

        # Mean bias gradient
        self._gradB = np.mean(Delta, axis=1,keepdims=True)

        # Mean weight gradient
        self._gradW = Delta.dot(self._pO.T)/self._pO.shape[1]

        # Propagate error
        return self._w.T.dot(Delta)


    def set_parameters(self, params):
        """ Set the matrices from flat input array P
            P = [b,w]
        """
        index = 0

        self._b = params[index:index+self._b.shape[0]].reshape(self._b.shape)
        index += self._b.shape[0]

        self._w = params[index:index+self._w.size].reshape(self._w.shape)

        return True


    def get_bounds(self):
        """Returns two arrays with min and max of each parameter for the GA"""
        return self._bounds



class SoftMaxLayer(Layer):
    """ A layer to perform the softmax operation """
    def __init__(self, Nin):
        self._Nin  = Nin
        self._Nout = Nin
        self._Np = 0
        self._param_bound = 0

    def get_parameters(self):
        """ Returns the parameters as a flat array
            []
        """
        return np.empty(0)

    def get_gradients(self):
        """ Returns gradients as a flat array
            []
        """
        return np.empty(0)

    def set_parameters(self, params):
        return True


    def get_bounds(self):
        """Returns two arrays with min and max of each parameter for the GA"""
        self._lower_bounds = []
        self._upper_bounds = []

        return [self._lower_bounds, self._upper_bounds]

    def feedin(self, X, grad_calc=False):
        """ Feeds in the data X and returns the output of the layer
            Note: Vectorized
        """
        E = np.exp(X)
        S = np.sum(E,axis=0)

        O = np.divide(E, S[np.newaxis,:])

        # Store O for backprop
        if(grad_calc==True):
            self._pO = O

        return O

    def backprop(self, E):
        """ Propagates the error E through the layer """

        # Propagate error
        return E*self._pO+self._pO.dot(E.T.dot(self._pO))


class MaxPosLayer(Layer):
    """ Depreciated

    """

    def __init__(self, Nin, startPos=0):
        self._Nin = Nin
        self._Nout = 1
        self._Np = 0
        self._param_bound = 0
        self._startPos = startPos

    def get_parameters(self):
        """ Returns the parameters as a flat array
            []
        """

        return np.empty(0)

    def set_parameters(self, params):
        return True


    def get_bounds(self):
        """Returns two arrays with min and max of each parameter for the GA"""
        self._lower_bounds = []
        self._upper_bounds = []

        return [self._lower_bounds, self._upper_bounds]

    def feedin(self, X, *grad_calc):
        """ Feeds in the data X and returns the output of the layer
            Note: Vectorized
        """

        return np.argmax(X,axis=0)+self._startPos



class DiagExpectationUnitLayer(Layer):
    """ A layer of log-gradient theta units """

    def __init__(self, Nin, Nout, W_init=glorot_uniform(),B_init=null(),Q_init=uniform(5,10+1e-5), param_bound=16, phase=1):
        self._Nin = Nin
        self._Nout = Nout
        self._phase = phase

        dtype = complex

        # Parameter init
        if(phase == 1):
            dtype = float

        self._bh = phase*B_init.getinit((Nout,1)).astype(dtype)
        self._w = phase*W_init.getinit((Nin,Nout)).astype(dtype)

        self._q = np.diag(Q_init.getinit((Nout,))).astype(complex)

        self._Np = 2*self._Nout+self._Nout*self._Nin

        # Set bounds
        self.set_bounds(param_bound)
        
        """ ToDo: bound check for init """

    def set_bounds(self, param_bound):   
        # Set bounds
        lower_bounds = [-param_bound for _ in range(self._Np)]
        upper_bounds = [ param_bound for _ in range(self._Np)]
        self._bounds = [lower_bounds, upper_bounds]

        # set special q bounds
        index = self._Np-self._q.shape[0]
        lower_bounds[index:] = [1e-5]*self._q.shape[0]
        upper_bounds[index:] = [param_bound]*self._q.shape[0]
        
    def show_activation(self, N, bound=2):
        """
            Plots the Nth activation function on
            [-bound,+bound]
        """
        if(N > self._Nout):
            print("Node does not exist!")
        else:

            D = self._phase*np.linspace(-bound, bound, 1000)
            D = D.reshape((D.shape[0],1))

            O = np.matrix([[self._q[N-1, N-1]]], dtype=complex)

            if(self._phase==1):
                E = -1.0/(2j*np.pi)*RiemannTheta.normalized_eval(D / (2.0j * np.pi), -O/ (2.0j * np.pi), mode=1, derivs=[[1]])
            else:
                E = -1.0/(2j*np.pi)*self._phase*RiemannTheta.normalized_eval(D / (2.0j * np.pi), -O/ (2.0j * np.pi), mode=2, derivs=[[1]])

            plt.plot(1.0/self._phase*D.flatten(), E.flatten(),"b-")

<<<<<<< HEAD
    def feedin(self, X, grad_calc=False):
        """ Feeds in the data X and returns the output of the layer
            Note: Vectorized
        """
        vWb = np.transpose(X).dot(self._w)+self._bh.T

        if(grad_calc==True):
            self._X = X
            self._vWb = vWb

        if(self._phase==1):
            return 1.0/self._phase*np.array(factorized_hidden_expectations(vWb,self._q, mode=1))
        else:
            return 1.0/self._phase*np.array(factorized_hidden_expectations(vWb,self._q, mode=2))

=======

    
>>>>>>> 7fd70a6c
    def get_parameters(self):
        """ Returns the parameters as a flat array
            [bh,w,q]
        """

        return np.concatenate((self._phase*self._bh.flatten(),1.0/self._phase*self._w.flatten(),self._q.diagonal()))

    def set_parameters(self, params):
        """ Set the matrices from flat input array P
            P = [bh,w,q]
        """
        index = 0

        self._bh = self._phase*params[index:index+self._bh.shape[0]].reshape(self._bh.shape)
        index += self._bh.shape[0]

        self._w = self._phase*params[index:index+self._w.size].reshape(self._w.shape)
        index += self._w.size

        np.fill_diagonal(self._q, params[index:index+self._q.shape[0]])

        return True

    def get_bounds(self):
        """Returns two arrays with min and max of each parameter for the GA"""
        return self._bounds

    def get_gradients(self):
        """ Returns gradients as a flat array
            [b,w,q]
        """
        return np.concatenate((self._gradB.flatten(),self._gradW.flatten(),self._gradQ.diagonal()))

    def feedin(self, X, grad_calc=False):
        """ Feeds in the data X and returns the output of the layer
            Note: Vectorized
        """
        vWb = np.transpose(X).dot(self._w)+self._bh.T

        if(grad_calc==True):
            self._X = X
            self._vWb = vWb

        if(self._phase==1):
            return factorized_hidden_expectations(vWb, self._q, mode=1)
        else:
            return self._phase*factorized_hidden_expectations(vWb, self._q, mode=2)

    
    def backprop(self, E):
        """ Propagates the error E through the layer and stores gradient """
        
        if(self._phase==1):
            Tn = factorized_hidden_expectation_backprop(self._vWb, self._q, mode=1)
        else:
            Tn = factorized_hidden_expectation_backprop(self._vWb, self._q, mode=2)

        kappa = -( ( Tn[1] - Tn[0]*Tn[0] )*1.0/(2j*np.pi)**2 )*1.0/self._phase**2

        # B grad
        self._gradB = np.mean(kappa*E,axis=1,keepdims=True)

        # Q grad
        rho = + ( (Tn[2] - Tn[0]*Tn[1] )*E*1.0/(2j*np.pi)**3 )*1.0/self._phase**3

        self._gradQ = 0.5 * np.diag(np.mean(rho, axis=1).flatten())

        # W grad
        delta = kappa*E

        self._gradW = delta.dot(self._X.T).T/self._X.shape[1]

<<<<<<< HEAD
        
        return self._w.dot(delta)


class ThetaUnitLayer(Layer):
    """ A layer of theta units """

    def __init__(self, Nin, Nout, Nhidden=1, init_max_param_bound=2, random_bound=1, phase=1, diagonal_T=False):
        """Allocate a Theta Unit Layer working in probability mode

        :param Nin: number of input nodes
        :param Nout: number of output nodes (i.e. # of RTBMs)
        :param Nhidden: number of hidden layers per RTBM
        :param init_max_param_bound: maximum bound value for CMA
        :param random_bound: the maximum value for the random matrix X used by the Schur complement
        :param phase: number which multiplies w and bh
        :param diagonal_T: force T diagonal, by default T is symmetric
        """

        self._Nin = Nin
        self._Nout = Nout

        self._rtbm = []
        for m in range(Nout):
            self._rtbm.append(RTBM(Nin, Nhidden, init_max_param_bound=init_max_param_bound,
                                   random_bound=random_bound, phase=phase, diagonal_T=diagonal_T))

        self._Np = np.sum([r.size() for r in self._rtbm])

        self._bounds = None
        self.set_bounds()

    def feedin(self, X, grad_calc=False):
        """ Feeds in the data X and returns the output of the layer
            Note: Vectorized
        """
        result = np.zeros(shape=(self._Nout, X.shape[1]), dtype=float)
        for i, m in enumerate(self._rtbm):
            result[i] = m(X)
        return result

    def get_parameters(self):
        """ Returns the parameters as a flat array
            [bh,w,q]
        """
        params = np.zeros(shape=(self._Np))

        index = 0
        for m in self._rtbm:
            params[index:index+m.size()] = m.get_parameters()
            index += m.size()

        return params

    def set_parameters(self, params):
        """ Set parameters"""
        index = 0
        for m in self._rtbm:
            if not m.set_parameters(params[index:index+m.size()]):
                return False
            index += 0
        return True

    def set_bounds(self, *params):
        """Compute bounds"""
        lower_bounds = np.zeros(shape=(self._Np))
        upper_bounds = np.zeros(shape=(self._Np))
        index = 0
        for m in self._rtbm:
            bound = m.get_bounds()
            lower_bounds[index:index+m.size()] = bound[0]
            upper_bounds[index:index+m.size()] = bound[1]
            index += m.size()
        self._bounds = [lower_bounds.tolist(), upper_bounds.tolist()]

    def get_bounds(self):
        """Returns two arrays with min and max of each parameter for the GA"""
        return self._bounds

    def get_gradients(self):
        """ Returns gradients as a flat array [b,w,q]
        """
        pass

    def backprop(self, E):
        """ Propagates the error E through the layer and stores gradient """
        pass
=======
        return 1.0/self._phase*self._w.dot(delta)
>>>>>>> 7fd70a6c
<|MERGE_RESOLUTION|>--- conflicted
+++ resolved
@@ -404,27 +404,7 @@
                 E = -1.0/(2j*np.pi)*self._phase*RiemannTheta.normalized_eval(D / (2.0j * np.pi), -O/ (2.0j * np.pi), mode=2, derivs=[[1]])
 
             plt.plot(1.0/self._phase*D.flatten(), E.flatten(),"b-")
-
-<<<<<<< HEAD
-    def feedin(self, X, grad_calc=False):
-        """ Feeds in the data X and returns the output of the layer
-            Note: Vectorized
-        """
-        vWb = np.transpose(X).dot(self._w)+self._bh.T
-
-        if(grad_calc==True):
-            self._X = X
-            self._vWb = vWb
-
-        if(self._phase==1):
-            return 1.0/self._phase*np.array(factorized_hidden_expectations(vWb,self._q, mode=1))
-        else:
-            return 1.0/self._phase*np.array(factorized_hidden_expectations(vWb,self._q, mode=2))
-
-=======
-
-    
->>>>>>> 7fd70a6c
+            
     def get_parameters(self):
         """ Returns the parameters as a flat array
             [bh,w,q]
@@ -496,10 +476,8 @@
         delta = kappa*E
 
         self._gradW = delta.dot(self._X.T).T/self._X.shape[1]
-
-<<<<<<< HEAD
-        
-        return self._w.dot(delta)
+        
+        return 1.0/self._phase*self._w.dot(delta)
 
 
 class ThetaUnitLayer(Layer):
@@ -584,7 +562,4 @@
 
     def backprop(self, E):
         """ Propagates the error E through the layer and stores gradient """
-        pass
-=======
-        return 1.0/self._phase*self._w.dot(delta)
->>>>>>> 7fd70a6c
+        pass